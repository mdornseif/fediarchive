module archive-mastodon

go 1.19

<<<<<<< HEAD
require gopkg.in/yaml.v3 v3.0.1
=======
require (
	github.com/PuerkitoBio/goquery v1.8.0 // indirect
	github.com/andybalholm/cascadia v1.3.1 // indirect
	github.com/json-iterator/go v1.1.12 // indirect
	github.com/mmcdole/gofeed v1.3.0 // indirect
	github.com/mmcdole/goxpp v1.1.1-0.20240225020742-a0c311522b23 // indirect
	github.com/modern-go/concurrent v0.0.0-20180306012644-bacd9c7ef1dd // indirect
	github.com/modern-go/reflect2 v1.0.2 // indirect
	golang.org/x/net v0.4.0 // indirect
	golang.org/x/text v0.5.0 // indirect
	gopkg.in/yaml.v3 v3.0.1 // indirect
)
>>>>>>> 00f03465
<|MERGE_RESOLUTION|>--- conflicted
+++ resolved
@@ -2,9 +2,6 @@
 
 go 1.19
 
-<<<<<<< HEAD
-require gopkg.in/yaml.v3 v3.0.1
-=======
 require (
 	github.com/PuerkitoBio/goquery v1.8.0 // indirect
 	github.com/andybalholm/cascadia v1.3.1 // indirect
@@ -16,5 +13,4 @@
 	golang.org/x/net v0.4.0 // indirect
 	golang.org/x/text v0.5.0 // indirect
 	gopkg.in/yaml.v3 v3.0.1 // indirect
-)
->>>>>>> 00f03465
+)